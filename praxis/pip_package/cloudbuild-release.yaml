--- conflicted
+++ resolved
@@ -16,11 +16,7 @@
 
 substitutions:
     _PYTHON_VERSION: '3.10'
-<<<<<<< HEAD
-    _RELEASE_VERSION: '1.2.0'  # or rX.Y
-=======
     _RELEASE_VERSION: '1.3.1'  # or rX.Y
->>>>>>> 2ebe1cf6
     _IMAGE_NAME: 'praxis_${_RELEASE_VERSION}_${_PYTHON_VERSION}'
     _WHEEL_FOLDER: '/tmp/wheels'
 options:
