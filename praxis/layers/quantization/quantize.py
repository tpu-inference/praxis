# coding=utf-8
# Copyright 2022 The Pax Authors.
#
# Licensed under the Apache License, Version 2.0 (the "License");
# you may not use this file except in compliance with the License.
# You may obtain a copy of the License at
#
#     http://www.apache.org/licenses/LICENSE-2.0
#
# Unless required by applicable law or agreed to in writing, software
# distributed under the License is distributed on an "AS IS" BASIS,
# WITHOUT WARRANTIES OR CONDITIONS OF ANY KIND, either express or implied.
# See the License for the specific language governing permissions and
# limitations under the License.

"""Rewriter decorator(s) for quantizing models.

Those functions help creating quantized models/params for pax system.

Example usage:

class XYZModel():
  ...

@for_transformer()
class QuantizedXYZModel(XYZModel):
  pass

# Mixed precision setup.
@mixed_precision_for_transformer(
    num_bits={
        TransformerLayer.LINEAR: 4,
        TransformerLayer.ATTENTION: 8,
        TransformerLayer.EMBEDDING_SOFTMAX: 8,
    },
    sub_channel_blocksize={
        TransformerLayer.LINEAR: 128,
    },
    dtype={
        TransformerLayer.LINEAR: jnp.int4,
    },
    transposed_embedding_softmax=True,
)
class QuantizedXYZModel(XYZModel):
  pass


This creates a quantized model for the original XYZModel configuration by
quantizing all transformer blocks.
"""

import functools
from typing import Dict, Sequence, Type, cast

from absl import logging
import fiddle as fdl
from jax import numpy as jnp
from praxis import base_layer
from praxis import layers
from praxis import pax_fiddle
from praxis.layers import quantization
from praxis.layers.quantization import quantization_hparams
from praxis.layers.quantization import utils

# Internal import for internal quantization hyper parameters.
# Internal quantization helper.
# Internal import for internal quantization long seq support.
# Internal embedding implementation.


LayerTpl = pax_fiddle.Config[base_layer.BaseLayer]
QuantizationParams = quantization_hparams.QuantizationParams
QuantizationType = quantization_hparams.QuantizationType
QuantizationMode = quantization_hparams.QuantizationMode
WeightQuantizationParams = quantization_hparams.WeightQuantizationParams
ActQuantizationParams = quantization_hparams.ActQuantizationParams
TransformerLayer = quantization_hparams.TransformerLayer


def _quantize_embedding_softmax_layer_weights(
    layer_tpl: (
        pax_fiddle.Config[layers.TransformerLm]
        | pax_fiddle.Config[layers.TransformerEncoderDecoder]
    ),
    quantization_type: QuantizationType,
    mode: QuantizationMode,
    weight_quantization_params: WeightQuantizationParams,
    act_quantization_params: ActQuantizationParams | None = None,
    transposed_embedding_softmax: bool = False,
    softmax_only: bool = True,
) -> None:
  """Rewrites Embedding HParam for weight only quantization."""

  quantization_params = QuantizationParams(
      quantization_type=quantization_type,
      mode=mode,
      weight_params=weight_quantization_params,
      act_params=act_quantization_params,
  )

  def _quantize_shared_embedding_softmax(embedding_softmax_tpl, name):
    if transposed_embedding_softmax:
      # Transposed embedding quantization.
      # Replace softmax_tpl to quantized NClassMajorSharedEmbeddingSoftmax.
      quant_embedding_softmax_tpl = pax_fiddle.Config(
          quantization.NClassMajorSharedEmbeddingSoftmax,
          quantization=quantization_params,
      )
    else:
      # Non-transposed embedding quantization.
      # Replace softmax_tpl to quantized SharedEmbeddingSoftmax.
      quant_embedding_softmax_tpl = pax_fiddle.Config(
          quantization.SharedEmbeddingSoftmax,
          quantization=quantization_params,
      )
    new_embedding_softmax_tpl = quant_embedding_softmax_tpl.clone()
    new_embedding_softmax_tpl.copy_fields_from(embedding_softmax_tpl)
    setattr(layer_tpl, name, new_embedding_softmax_tpl)

  def _quantize(name: str):
    embedding_softmax_tpl = getattr(layer_tpl, name)
    if embedding_softmax_tpl is None:
      return
    if issubclass(embedding_softmax_tpl.cls, layers.SharedEmbeddingSoftmax):
      _quantize_shared_embedding_softmax(embedding_softmax_tpl, name)
 # Internal quantization support.
    else:
      logging.info(
          f'layer_tpl.{name}.cls is : {embedding_softmax_tpl.cls}'
          ' but has to be SharedSoftmaxEmbedding or MultiModalSoftmaxEmbedding.'
      )

  _quantize('softmax_tpl')
  if not softmax_only:
    if issubclass(layer_tpl.cls, layers.TransformerLm):
      _quantize('separate_embedding_tpl')
    if issubclass(layer_tpl.cls, layers.TransformerEncoderDecoder):
      _quantize('encoder_embedding_tpl')
      _quantize('decoder_embedding_tpl')


def _quantize_ngrammer_embedding_weights(
    layer_tpl: pax_fiddle.Config[layers.TransformerLm]
    | pax_fiddle.Config[layers.TransformerEncoderDecoder],
    quantization_type: QuantizationType,
    mode: QuantizationMode,
    weight_quantization_params: WeightQuantizationParams,
) -> None:
  """Rewrites Ngrammer Embedding HParam for weight only quantization."""

  def _quantize(name: str):
    ngrammer_tpl = getattr(layer_tpl, name)
    if ngrammer_tpl is None:
      return
    if issubclass(ngrammer_tpl.cls, layers.ngrammer.Ngrammer):
      new_ngrammer_cls = quantization.Ngrammer
    elif issubclass(ngrammer_tpl.cls, layers.ngrammer.VQNgrammer):
      new_ngrammer_cls = quantization.VQNgrammer
    else:
      return

    new_ngrammer_tpl = pax_fiddle.Config(
        new_ngrammer_cls,
        quantization=QuantizationParams(
            quantization_type=quantization_type,
            mode=mode,
            weight_params=weight_quantization_params,
        ),
    )
    new_ngrammer_tpl.copy_fields_from(ngrammer_tpl)
    setattr(layer_tpl, name, new_ngrammer_tpl)

  if issubclass(layer_tpl.cls, layers.TransformerLm):
    _quantize('ngrammer_tpl')
  if issubclass(layer_tpl.cls, layers.TransformerEncoderDecoder):
    _quantize('encoder_ngrammer_tpl')
    _quantize('decoder_ngrammer_tpl')


# TODO(jianlijianli): mark quantize_* as private.
def quantize_transformer_layer_weights(
    tr_tpl: pax_fiddle.Config[layers.transformers.Transformer],
    quantization_type: QuantizationType,
    mode: QuantizationMode,
    weight_quantization_params: WeightQuantizationParams,
    act_quantization_params: ActQuantizationParams | None = None,
    linear_only: bool = False,
    rank: int = -1,
    quantize_self_attention: bool = True,
    quantize_cross_attention: bool = True,
) -> None:
  """Rewrites Transformer HParam for weight and act quantization."""
  if not linear_only:
    # If not linear only, quantize attentions (MHA / MQA) as well.
    quantize_attention_layer_weights(
        tr_tpl,
        quantization_type,
        mode,
        weight_quantization_params,
        act_quantization_params,
        quantize_self_attention,
        quantize_cross_attention,
    )
  # Always quantize linears layers.
  tr_fflayer_tpl = cast(
      pax_fiddle.Config[layers.transformers.TransformerFeedForward],
      tr_tpl.tr_fflayer_tpl,
  )
  quantize_transformer_feed_forward_layer_weights(
      tr_fflayer_tpl,
      quantization_type,
      mode,
      weight_quantization_params,
      act_quantization_params,
      rank,
  )


def quantize_attention_layer_weights(
    tr_tpl: pax_fiddle.Config[layers.transformers.Transformer],
    quantization_type: QuantizationType,
    mode: QuantizationMode,
    weight_quantization_params: WeightQuantizationParams,
    act_quantization_params: ActQuantizationParams | None = None,
    quantize_self_attention: bool = True,
    quantize_cross_attention: bool = True,
) -> None:
  """Rewrites Attention HParam for weight and act quantization."""

  def _quantize(name: str):
    atten_tpl = getattr(tr_tpl, name)
    if atten_tpl is None:
      return

    if issubclass(atten_tpl.cls, layers.attentions.DotProductAttention):
      quantize_dot_product_attention_layer_weights(
          atten_tpl,
          quantization_type,
          mode,
          weight_quantization_params,
          act_quantization_params,
      )
    elif (
        issubclass(
            atten_tpl.cls,
            layers.multi_query_attention.MultiQueryDotProductAttention,
        )
        # Internal quantization long seq support.
    ):
      quantize_mq_dot_product_attention_layer_weights(
          atten_tpl,
          quantization_type,
          mode,
          weight_quantization_params,
          act_quantization_params,
      )
    else:
      raise ValueError(
          f'tr_tpl.{name}.cls is : {atten_tpl.cls}'
          'but has to be DotProductAttention or MultiQueryDotProductAttention'
      )

  if quantize_cross_attention != quantize_self_attention:
    if tr_tpl.cross_atten_tpl is None:
      # Note that we do not depends on the value of tr_tpl.use_cross_attention
      # to decide whether a copy needs to be made, because this value is not
      # reliable before running layer initialization. If this value is
      # eventually not being set, e.g. in the case of transformer encoder, then
      # this copy operation is a noop, i.e. no cross attention layer will
      # be created.
      tr_tpl.cross_atten_tpl = tr_tpl.tr_atten_tpl.clone()

  if quantize_self_attention:
    _quantize('tr_atten_tpl')
  if quantize_cross_attention:
    _quantize('cross_atten_tpl')


def quantize_dot_product_attention_layer_weights(
    attn_tpl: pax_fiddle.Config[layers.attentions.DotProductAttention],
    quantization_type: QuantizationType,
    mode: QuantizationMode,
    weight_quantization_params: WeightQuantizationParams,
    act_quantization_params: ActQuantizationParams | None = None,
) -> None:
  """Rewrites DotProductAttention HParam for weight only quantization."""

  quant_proj_tpl = pax_fiddle.Config(
      quantization.AttentionProjection,
      quantization=QuantizationParams(
          quantization_type=quantization_type,
          mode=mode,
          act_params=act_quantization_params,
          weight_params=weight_quantization_params,
      ),
  )
  if issubclass(attn_tpl.proj_tpl.cls, layers.attentions.AttentionProjection):
    quant_proj_tpl.copy_fields_from(attn_tpl.proj_tpl)
  attn_tpl.proj_tpl = quant_proj_tpl

  quant_combined_qkv_proj_tpl = pax_fiddle.Config(
      quantization.attentions.CombinedQKVProjectionLayer,
      quantization=QuantizationParams(
          quantization_type=quantization_type,
          mode=mode,
          act_params=act_quantization_params,
          weight_params=weight_quantization_params,
      ),
  )
  if issubclass(
      attn_tpl.combined_qkv_proj_tpl.cls,
      layers.attentions.CombinedQKVProjectionLayer,
  ):
    quant_combined_qkv_proj_tpl.copy_fields_from(attn_tpl.combined_qkv_proj_tpl)
  attn_tpl.combined_qkv_proj_tpl = quant_combined_qkv_proj_tpl


def quantize_mq_dot_product_attention_layer_weights(
    attn_tpl: pax_fiddle.Config[
        layers.multi_query_attention.MultiQueryDotProductAttention
    ],
    quantization_type: QuantizationType,
    mode: QuantizationMode,
    weight_quantization_params: WeightQuantizationParams,
    act_quantization_params: ActQuantizationParams | None = None,
) -> None:
  """Rewrites MultiQueryDotProductAttention HParam."""

  quant_proj_tpl = pax_fiddle.Config(
      quantization.attentions.AttentionProjection,
      quantization=QuantizationParams(
          quantization_type=quantization_type,
          mode=mode,
          act_params=act_quantization_params,
          weight_params=weight_quantization_params,
      ),
  )
  if issubclass(attn_tpl.proj_tpl.cls, layers.attentions.AttentionProjection):
    quant_proj_tpl.copy_fields_from(attn_tpl.proj_tpl)
  attn_tpl.proj_tpl = quant_proj_tpl

  quant_headless_proj_tpl = pax_fiddle.Config(
      quantization.multi_query_attention.OneHeadedAttentionProjection,
      quantization=QuantizationParams(
          quantization_type=quantization_type,
          mode=mode,
          act_params=act_quantization_params,
          weight_params=weight_quantization_params,
      ),
  )
  if issubclass(
      attn_tpl.headless_proj_tpl.cls,
      layers.multi_query_attention.OneHeadedAttentionProjection,
  ):
    quant_headless_proj_tpl.copy_fields_from(attn_tpl.headless_proj_tpl)
  attn_tpl.headless_proj_tpl = quant_headless_proj_tpl


def quantize_transformer_feed_forward_layer_weights(
    tr_fflayer_tpl: pax_fiddle.Config[
        layers.transformers.TransformerFeedForward
    ],
    quantization_type: QuantizationType,
    mode: QuantizationMode,
    weight_quantization_params: WeightQuantizationParams,
    act_quantization_params: ActQuantizationParams | None = None,
    rank: int = -1,
) -> None:
  """Rewrites TransformerFeedForward HParam for weight only quantization."""

  tr_fflayer_tpl.fflayer_tpl.linear_tpl = pax_fiddle.Config(
      quantization.Linear,
      quantization=QuantizationParams(
          quantization_type=quantization_type,
          mode=mode,
          act_params=act_quantization_params,
          weight_params=weight_quantization_params,
      ),
      rank=rank,
  )


# TODO(jianlijianli): Add decorator for other model architectures.
# Ready-to-use quantization decorators for quantizing transformer.
def for_transformer(
    num_bits: int = 8,
    quantization_type: QuantizationType = QuantizationType.FQ,
    mode: QuantizationMode = QuantizationMode.TRAINING,
    use_symmetric: bool = True,
    rank: int = -1,
    *,
    weight_quant_only: bool = True,
    quantize_embedding_softmax: bool = False,
    transposed_embedding_softmax: bool = False,
    softmax_only: bool = True,
    quantize_ngrammer_embedding: bool = False,
    linear_only: bool = False,
    quantize_self_attention: bool = True,
    quantize_cross_attention: bool = True,
    dtype: jnp.dtype = jnp.int8,
    quantize_init_from_checkpoint_rules_task: bool = False,
    block_size: int = 0,
    # Internal quantization parameters.
    num_bits_act: int | None = None,
    use_symmetric_act: bool | None = None,
<<<<<<< HEAD
=======
    skip_transformers: list[str] | None = None,
>>>>>>> 2ebe1cf6
):
  """Find and quantize transformer.

  If there are transformers that shouldn't be quantized, use lowers level APIs
  and manually/selectively quantize the model.

  If there are no transformers in the model, it's a no-op.

  TODO(jianlijianli): pass in additional parameters.

  Args:
    num_bits: Number of bits for quantized weight. Currently supports 8 and 4
      but any integer [1, 8] works.
    quantization_type: Indicates the quantization type among PTQ, FQ, and AQT.
    mode: Indicates the quantization mode. Only TRAINING and INFERENCE
      (excluding MATERIALIZE) are valid for non-servable models.
    use_symmetric: If true, do symmetric quantization for weights, otherwise
      asymmetric quantization.
    rank: If positive, factorize weight matrix for linear layers to two [in_dim,
      rank], [rank, out_dim] matrices.
    weight_quant_only: If true, quantize weight only, otherweise quantize both
      weight and activation except that softmax, embedding, Ngrammer/VQNgrammer
      layer only support weight quantization regardless of this option.
    quantize_embedding_softmax: If true, Quantize embedding table of embedding
      softmax layer. This applies to both softmax and embedding layers unless
      softmax_only is set to True.
    transposed_embedding_softmax: If the model is using transposed embedding for
      embedding softmax layer. This applies to both softmax and embedding layers
      unless softmax_only is set to True.
    softmax_only: Only quantize softmax layers and leave embedding layers
      untouched. This option only works if softmax and embedding layers are not
      sharing the same weights. This argument does not impact whether layers
      other than softmax and embedding are quantized or not.
    quantize_ngrammer_embedding: Quantize embedding table of each embedding in
      Ngrammer/VQNgrammer layer.
    linear_only: If True, quantize only the linear layers inside the transforemr
      layer. If False, linear layers inside the transformer layer are still
      quantized, self attention and cross attention layers inside the
      transformer layer maybe quantized. This argument does not impact whether
      layers outside of transformer layer are quantized or not.
    quantize_self_attention: Quantize the self attention layer inside the
      transformer layer. Must set linear_only to false to take effect.
    quantize_cross_attention: Quantize the cross attention layer inside the
      transformer layer. Must set linear_only to false to take effect.
    dtype: Dtype of the quantized variables.
    quantize_init_from_checkpoint_rules_task: Apply quantization to the tasks
      that are defined in task_p.train.init_from_checkpoint_rules.values()
    block_size: block size for sub-channel quantization. Defaults to 0, which
      means off.
    num_bits_act: The number of bits used for activation quantization. Only
      valid when weight_quant_only is false.
    use_symmetric_act: Use symmetric activation quantization.Only valid when
      weight_quant_only is false.
<<<<<<< HEAD
=======
    skip_transformers: If not None, will skip quantizing transformers with the
      name in this list.
>>>>>>> 2ebe1cf6

  Returns:
    A modifier that quantizes transformers when applied to a config.
  """

  def decorator(cls):
    """decorator that quantize transformers."""

    @functools.wraps(cls, updated=())  # to keep original class name.
    class Wrapper(cls):
      """Wrapper class for cls with Quantization enabled."""

      def task(self):
        config = super()
        task_p = config.task()
        assert num_bits in [2, 4, 8]
        models = [task_p.model]
        if (
            quantize_init_from_checkpoint_rules_task
            and hasattr(task_p, 'train')
            and hasattr(task_p.train, 'init_from_checkpoint_rules')
        ):
          for _, ckpt_rules in task_p.train.init_from_checkpoint_rules.items():
            models.append(ckpt_rules.task_p.model)
        for model in models:
          set_transformer_quantization(
              model,
              quantization_type=quantization_type,
              mode=mode,
              num_bits=num_bits,
              linear_only=linear_only,
              use_symmetric=use_symmetric,
              rank=rank,
              weight_quant_only=weight_quant_only,
              quantize_embedding_softmax=quantize_embedding_softmax,
              transposed_embedding_softmax=transposed_embedding_softmax,
              quantize_ngrammer_embedding=quantize_ngrammer_embedding,
              dtype=dtype,
              block_size=block_size,
              # Pass internal quantization parameters.
              quantize_self_attention=quantize_self_attention,
              quantize_cross_attention=quantize_cross_attention,
              softmax_only=softmax_only,
              use_symmetric_act=use_symmetric_act,
              num_bits_act=num_bits_act,
<<<<<<< HEAD
=======
              skip_transformers=skip_transformers,
>>>>>>> 2ebe1cf6
          )
        return task_p

    return Wrapper

  return decorator


def mixed_precision_for_transformer(
    quantization_type: QuantizationType = QuantizationType.PTQ,
    mode: QuantizationMode = QuantizationMode.INFERENCE,
    num_bits: Dict[TransformerLayer, int] = {},
    sub_channel_blocksize: Dict[TransformerLayer, int] = {},
    use_symmetric: Dict[TransformerLayer, bool] = {},
    dtype: Dict[TransformerLayer, jnp.dtype] = {},
    *,
    default_sub_channel_blocksize: int = 0,
    default_use_symmetric: bool = True,
    default_dtype: jnp.dtype = jnp.int8,
    transposed_embedding_softmax: bool = False,
    quantize_self_attention: bool = True,
    quantize_cross_attention: bool = True,
):
  """Decorator for quantizing trasformer with mixed precision setup.

  Example usage:

    @mixed_precision_for_transformer(
        num_bits={
            TransformerLayer.LINEAR: 4,
            TransformerLayer.ATTENTION: 8,
            TransformerLayer.EMBEDDING_SOFTMAX: 8,
        },
        sub_channel_blocksize={
            TransformerLayer.LINEAR: 128,
        },
        dtype={
            TransformerLayer.LINEAR: jnp.int4,
        },
        transposed_embedding_softmax=True,
    )
    class QuantizedXYZModel(XYZModel):
      pass

  Args:
    quantization_type: Indicates the quantization type among PTQ, FQ, and AQT.
    mode: Indicates the quantization mode. Only TRAINING and INFERENCE
      (excluding MATERIALIZE) are valid for non-servable models.
    num_bits: Dictionary that map the transformer layer name to number of bits
      used in quantization. If the layer wasn't specified in num_bits, it is not
      quantized.
    sub_channel_blocksize: Dictionary that map the transformer layer name to
      sub-channel quantization block size. If the key was missing, the
      `default_sub_channel_blocksize` is chosen.
    use_symmetric: Dictionary that map the transformer layer name to boolean
      specifying symmetric (True) or asymmetric (False) quantization. If the key
      was missing, `default_use_symmetric` is chosen.
    dtype: Dictionary that map the transformer layer name to a jax.numpy type.
      If the key was missing, `default_dtype` is chosen.
    default_sub_channel_blocksize: default sub-channel block size.
    default_use_symmetric: default use symmetric (True) or asymmetric (False).
    default_dtype: default dtype.
    transposed_embedding_softmax: If the model is using transposed embedding for
      embedding softmax layer. This applies to both softmax and embedding
      layers.
    quantize_self_attention: Quantize the self attention layer inside the
      transformer layer.
    quantize_cross_attention: Quantize the cross attention layer inside the
      transformer layer.
  """

  def decorator(cls):
    """decorator that quantize transformers."""

    @functools.wraps(cls, updated=())  # to keep original class name.
    class Wrapper(cls):
      """Wrapper class for cls with Quantization enabled."""

      def task(self):
        config = super()
        config.set_quant_mode(mode)
        task_p = config.task()
        for k in num_bits.keys():
          if num_bits[k] not in [2, 4, 8]:
            raise ValueError(
                f'Valid bits are 2, 4, 8, but Layer {k} is having'
                f' {num_bits[k]} bits'
            )
        set_transformer_mixed_precision_quantization(
            task_p.model,
            quantization_type=quantization_type,
            mode=mode,
            num_bits=num_bits,
            sub_channel_blocksize=sub_channel_blocksize,
            use_symmetric=use_symmetric,
            dtype=dtype,
            default_sub_channel_blocksize=default_sub_channel_blocksize,
            default_use_symmetric=default_use_symmetric,
            default_dtype=default_dtype,
            transposed_embedding_softmax=transposed_embedding_softmax,
            quantize_self_attention=quantize_self_attention,
            quantize_cross_attention=quantize_self_attention,
        )
        return task_p

    return Wrapper

  return decorator


# Ready-to-use quantization decorators for quantizing diffusion.
def for_diffusion(
    target: Type[base_layer.BaseLayer],
    num_bits: int = 8,
    quantization_type: QuantizationType = QuantizationType.FQ,
    mode: QuantizationMode = QuantizationMode.TRAINING,
    use_symmetric: bool = True,
    dtype: jnp.dtype = jnp.int8,
    weight_quant_only: bool = True,
    quantize_init_from_checkpoint_rules_task: bool = False,
):
  """Find and quantize Unet.

  If there are diffusion that shouldn't be quantized, use lowers level APIs
  and manually/selectively quantize the model.

  If there are no diffusion in the model, it's a no-op.

  TODO(jianlijianli): pass in additional parameters.

  Args:
    target: Target tpl,
    num_bits: Number of bits for quantized weight. Currently supports 8 and 4
      but any integer [1, 8] works.
    quantization_type: Indicates the quantization type among PTQ, FQ, and AQT.
    mode: Indicates the quantization mode. Only TRAINING and INFERENCE
      (excluding MATERIALIZE) are valid for non-servable models.
    use_symmetric: If true, do symmetric quantization for weights, otherwise
      asymmetric quantization.
    dtype: Dtype of the quantized variables.
    weight_quant_only: If true, quantize weight only, otherweise quantize both
      weight and activation.
    quantize_init_from_checkpoint_rules_task: Apply quantization to the tasks
      that are defined in task_p.train.init_from_checkpoint_rules.values()

  Returns:
    A modifier that quantizes diffusion when applied to a config.
  """

  def decorator(cls):
    """decorator that quantize diffusions."""

    @functools.wraps(cls, updated=())  # to keep original class name.
    class Wrapper(cls):
      """Wrapper class for cls with Quantization enabled."""

      def task(self):
        config = super()
        task_p = config.task()
        assert num_bits in [2, 4, 8]
        models = [task_p.model]
        if (
            quantize_init_from_checkpoint_rules_task
            and hasattr(task_p, 'train')
            and hasattr(task_p.train, 'init_from_checkpoint_rules')
        ):
          for _, ckpt_rules in task_p.train.init_from_checkpoint_rules.items():
            models.append(ckpt_rules.task_p.model)
        for model in models:
          set_diffusion_quantization(
              model,
              target,
              quantization_type=quantization_type,
              mode=mode,
              num_bits=num_bits,
              use_symmetric=use_symmetric,
              weight_quant_only=weight_quant_only,
              dtype=dtype,
          )
        return task_p

    return Wrapper

  return decorator


def set_transformer_quantization(
    config: LayerTpl,
    quantization_type: QuantizationType = QuantizationType.PTQ,
    mode: QuantizationMode = QuantizationMode.INFERENCE,
    num_bits: int = 8,
    linear_only: bool = False,
    use_symmetric: bool = True,
    rank: int = -1,
    *,
    weight_quant_only: bool = True,
    quantize_self_attention: bool = True,
    quantize_cross_attention: bool = True,
    quantize_embedding_softmax: bool = False,
    transposed_embedding_softmax: bool = False,
    softmax_only: bool = True,
    quantize_ngrammer_embedding: bool = False,
    dtype: jnp.dtype = jnp.int8,
    block_size: int = 0,
    use_int4_packed_weights: bool = True,
    int4_packed_weights_container_dtype: jnp.dtype = jnp.int32,
    # Internal quantization parameters.
    num_bits_act: int | None = None,
    use_symmetric_act: bool | None = None,
<<<<<<< HEAD
=======
    skip_transformers: list[str] | None = None,
>>>>>>> 2ebe1cf6
):
  """Sets quantization params for TransformerLm or TransformerEncoderDecoder.

  Args:
    config: The config to apply quantization on.
    quantization_type: The quantization types (PTQ, FQ, AQT etc)
    mode: The quantization modes (INFERENCE, TRAINING, MATERIALIZE etc)
    num_bits: The number of bits used for quantization.
    linear_only: If True, quantize only the linear layers inside the transforemr
      layer. If False, linear layers inside the transformer layer are still
      quantized, self attention and cross attention layers inside the
      transformer layer maybe quantized. This argument does not impact whether
      layers outside of transformer layer are quantized or not.
    use_symmetric: Use symmetric weight quantization.
    rank: If positive, factorize weight matrix for linear layers to two [in_dim,
      rank], [rank, out_dim] matrices.
    weight_quant_only: If true, quantize weight only, otherweise quantize both
      weight and activation except that softmax, embedding, Ngrammer/VQNgrammer
      layer only support weight quantization regardless of this option.
    quantize_self_attention: Quantize the self attention layer inside the
      transformer layer. Must set linear_only to false to take effect.
    quantize_cross_attention: Quantize the cross attention layer inside the
      transformer layer. Must set linear_only to false to take effect.
    quantize_embedding_softmax: If true, Quantize embedding table of embedding
      softmax layer. This applies to both softmax and embedding layers unless
      softmax_only is set to True.
    transposed_embedding_softmax: If the model is using transposed embedding for
      embedding softmax layer. This applies to both softmax and embedding layers
      unless softmax_only is set to True.
    softmax_only: Only quantize softmax layers and leave embedding layers
      untouched. This option only works if softmax and embedding layers are not
      sharing the same weights. This argument does not impact whether layers
      other than softmax and embedding are quantized or not.
    quantize_ngrammer_embedding: If true, Quantize embedding table of each
      embedding in Ngrammer/VQNgrammer layer. This rewrites
      TransformerLm.ngrammer_tpl in `config`.
    dtype: Dtype of the quantized variables.
    block_size: Block size for sub-channel quantization. Defaults to 0.
    use_int4_packed_weights: If True, pack/unpack int4 weights into int32 or
      int8. It is for int4 weights only and has not effect on other type. If
      False int4 weights will be kept in int8.
    int4_packed_weights_container_dtype: Container type for int4 weights: int32
      to pack 8 int4s, or int8 to pack 2 int4s.
    num_bits_act: The number of bits used for activation quantization. Only
      valid when weight_quant_only is false.
    use_symmetric_act: Use symmetric activation quantization. Only valid when
      weight_quant_only is false.
<<<<<<< HEAD
=======
    skip_transformers: If not None, will skip quantizing transformers with the
      name in this list.
>>>>>>> 2ebe1cf6
  """
  weight_quantization_params = WeightQuantizationParams(
      precision=num_bits,
      use_symmetric=use_symmetric,
      dtype=dtype,
      block_size=block_size,
      use_int4_packed_weights=use_int4_packed_weights,
      int4_packed_weights_container_dtype=int4_packed_weights_container_dtype,
      # Pass internal quantization parameters.
  )
  act_quantization_params = None
  if (
      num_bits_act is not None or use_symmetric_act is not None
  ) and weight_quant_only:
    raise ValueError(
        f'Activation quantization params (`num_bits_act` and'
        f' `use_symmetric_act`) should not be set when `weight_quant_only` is'
        f' set to True.'
    )
  if not weight_quant_only:
    if num_bits_act == None or use_symmetric_act == None:
      raise ValueError(
          f'Activation quantization params (`num_bits_act` and'
          f' `use_symmetric_act`) have to be set when  `weight_quant_only` is'
          f' set to false.'
      )
    act_quantization_params = ActQuantizationParams(
        precision=num_bits_act,
        symmetric=use_symmetric_act,
    )

  transformer_tpls = utils.find_target_tpl(
      config, layers.transformers.Transformer
  )
  if skip_transformers is not None:
    match_transformers = []
    for transformer_tpl in transformer_tpls:
      if transformer_tpl.name in skip_transformers:
        continue
      match_transformers.append(transformer_tpl)
    transformer_tpls = match_transformers

  for transformer_tpl in transformer_tpls:
    quantize_transformer_layer_weights(
        transformer_tpl,
        quantization_type,
        mode,
        weight_quantization_params,
        act_quantization_params,
        linear_only,
        rank,
        quantize_self_attention,
        quantize_cross_attention,
    )  # pytype: disable=wrong-arg-types  # py310-upgrade

  if quantize_embedding_softmax or quantize_ngrammer_embedding:
    lm_or_encdec_tpls = utils.find_target_tpl(
        config, [layers.TransformerLm, layers.TransformerEncoderDecoder]
    )
    for lm_or_encdec_tpl in lm_or_encdec_tpls:
      if quantize_embedding_softmax:
        _quantize_embedding_softmax_layer_weights(
            lm_or_encdec_tpl,
            quantization_type,
            mode,
            weight_quantization_params,
            act_quantization_params,
            transposed_embedding_softmax,
            softmax_only,
        )  # pytype: disable=wrong-arg-types  # py310-upgrade
      if quantize_ngrammer_embedding:
        _quantize_ngrammer_embedding_weights(
            lm_or_encdec_tpl,
            quantization_type,
            mode,
            weight_quantization_params,
        )  # pytype: disable=wrong-arg-types  # py310-upgrade


def set_transformer_mixed_precision_quantization(
    config: LayerTpl,
    quantization_type: QuantizationType = QuantizationType.PTQ,
    mode: QuantizationMode = QuantizationMode.INFERENCE,
    num_bits: Dict[TransformerLayer, int] = {},
    sub_channel_blocksize: Dict[TransformerLayer, int] = {},
    use_symmetric: Dict[TransformerLayer, bool] = {},
    dtype: Dict[TransformerLayer, jnp.dtype] = {},
    *,
    default_sub_channel_blocksize: int = 0,
    default_use_symmetric: bool = True,
    default_dtype: jnp.dtype = jnp.int8,
    transposed_embedding_softmax: bool = False,
    quantize_self_attention: bool = True,
    quantize_cross_attention: bool = True,
):
  """Sets mixed precision quantization parameters for transformers.

  Args:
    config: The config to apply quantization on.
    quantization_type: Indicates the quantization type among PTQ, FQ, and AQT.
    mode: Indicates the quantization mode. Only TRAINING and INFERENCE
      (excluding MATERIALIZE) are valid for non-servable models.
    num_bits: Dictionary that map the transformer layer name to number of bits
      used in quantization. If the layer wasn't specified in num_bits, it is not
      quantized.
    sub_channel_blocksize: Dictionary that map the transformer layer name to
      sub-channel quantization block size. If the key was missing, the
      `default_sub_channel_blocksize` is chosen.
    use_symmetric: Dictionary that map the transformer layer name to boolean
      specifying symmetric (True) or asymmetric (False) quantization. If the key
      was missing, `default_use_symmetric` is chosen.
    dtype: Dictionary that map the transformer layer name to a jax.numpy type.
      If the key was missing, `default_dtype` is chosen.
    default_sub_channel_blocksize: default sub-channel block size.
    default_use_symmetric: default use symmetric (True) or asymmetric (False).
    default_dtype: default dtype.
    transposed_embedding_softmax: If the model is using transposed embedding for
      embedding softmax layer. This applies to both softmax and embedding
      layers.
    quantize_self_attention: Quantize the self attention layer inside the
      transformer layer.
    quantize_cross_attention: Quantize the cross attention layer inside the
      transformer layer.
  """

  def _build_weight_params(layer_type: TransformerLayer):
    runtime_dtype = dtype.get(layer_type, default_dtype)
    use_int4_packed_weights = False if runtime_dtype == jnp.int4 else True
    return WeightQuantizationParams(
        precision=num_bits[layer_type],
        use_symmetric=use_symmetric.get(layer_type, default_use_symmetric),
        dtype=runtime_dtype,
        use_int4_packed_weights=use_int4_packed_weights,
        block_size=sub_channel_blocksize.get(
            layer_type, default_sub_channel_blocksize
        ),
    )

  def _build_act_params(layer_type: TransformerLayer):
    if layer_type in num_bits:
      return ActQuantizationParams(
          precision=num_bits[layer_type],
          symmetric=use_symmetric.get(layer_type, default_use_symmetric),
      )
    else:
      return None

  transformer_tpls = utils.find_target_tpl(
      config, layers.transformers.Transformer
  )
  # FFN
  if TransformerLayer.LINEAR in num_bits:
    weight_params = _build_weight_params(TransformerLayer.LINEAR)
    act_params = _build_act_params(TransformerLayer.LINEAR_ACT)
    for transformer_tpl in transformer_tpls:
      transformer_ff_tpl = cast(
          pax_fiddle.Config[layers.transformers.TransformerFeedForward],
          transformer_tpl.tr_fflayer_tpl,
      )
      quantize_transformer_feed_forward_layer_weights(
          transformer_ff_tpl,
          quantization_type,
          mode,
          weight_params,
          act_params,
      )
  # Attention
  if TransformerLayer.ATTENTION in num_bits:
    weight_params = _build_weight_params(TransformerLayer.ATTENTION)
    act_params = _build_act_params(TransformerLayer.ATTENTION_ACT)
    for transformer_tpl in transformer_tpls:
      quantize_attention_layer_weights(
          transformer_tpl,
          quantization_type,
          mode,
          weight_params,
          act_params,
          quantize_self_attention,
          quantize_cross_attention,
      )  # pytype: disable=wrong-arg-types  # py310-upgrade
  # Embedding
  lm_or_encdec_tpls = utils.find_target_tpl(
      config, [layers.TransformerLm, layers.TransformerEncoderDecoder]
  )
  if TransformerLayer.EMBEDDING_SOFTMAX in num_bits:
    weight_params = _build_weight_params(TransformerLayer.EMBEDDING_SOFTMAX)
    act_params = _build_act_params(TransformerLayer.EMBEDDING_SOFTMAX_ACT)
    for lm_or_encdec_tpl in lm_or_encdec_tpls:
      _quantize_embedding_softmax_layer_weights(
          lm_or_encdec_tpl,
          quantization_type,
          mode,
          weight_params,
          act_quantization_params=act_params,
          transposed_embedding_softmax=transposed_embedding_softmax,
          softmax_only=True,
      )  # pytype: disable=wrong-arg-types  # py310-upgrade
  if TransformerLayer.EMBEDDING_NGRAMMER in num_bits:
    weight_params = _build_weight_params(TransformerLayer.EMBEDDING_NGRAMMER)
    for lm_or_encdec_tpl in lm_or_encdec_tpls:
      _quantize_ngrammer_embedding_weights(
          lm_or_encdec_tpl,
          quantization_type,
          mode,
          weight_params,
      )  # pytype: disable=wrong-arg-types  # py310-upgrade


def set_diffusion_quantization(
    config: LayerTpl,
    target: Type[base_layer.BaseLayer],
    quantization_type: QuantizationType = QuantizationType.PTQ,
    mode: QuantizationMode = QuantizationMode.INFERENCE,
    num_bits: int = 8,
    use_symmetric: bool = True,
    weight_quant_only: bool = True,
    dtype: jnp.dtype = jnp.int8,
):
  """Sets quantization parameters for Diffusion in 'config'.

  Args:
    config: The config to apply quantization on.
    target: The target tpl.
    quantization_type: The quantization types (PTQ, FQ, AQT etc)
    mode: The quantization modes (INFERENCE, TRAINING, MATERIALIZE etc)
    num_bits: The number of bits used for quantization.
    use_symmetric: Use symmetric weight quantization.
    weight_quant_only: If true, quantize weight only, otherweise quantize both
      weight and activation.
    dtype: Dtype of the quantized variables.
  """
  weight_quantization_params = WeightQuantizationParams(
      precision=num_bits,
      use_symmetric=use_symmetric,
      dtype=dtype,
  )
  act_quantization_params = (
      None if weight_quant_only else ActQuantizationParams(precision=num_bits)
  )

  diffusion_tpls = utils.find_target_tpl(config, target)
  for diffusion_tpl in diffusion_tpls:
    if hasattr(diffusion_tpl, 'conv_tpl'):
      diffusion_tpl.conv_tpl = pax_fiddle.Config(
          quantization.Conv2D,
          quantization=QuantizationParams(
              quantization_type=quantization_type,
              mode=mode,
              act_params=act_quantization_params,
              weight_params=weight_quantization_params,
          ),
      )


def set_inference_mode(
    config: LayerTpl,
):
  """Sets quantization mode to be INFERENCE while keeping other quantization configs unchanged.

  Args:
    config: The config to apply quantization on.
  """
  def set_quantization_mode_inference(tpl):
    if hasattr(tpl, 'quantization'):
      tpl.quantization.mode = QuantizationMode.INFERENCE

  to_process = [config]
  while to_process:
    param = to_process.pop()
    params = param if isinstance(param, Sequence) else [param]
    for param_elem in params:
      set_quantization_mode_inference(param_elem)
      if isinstance(param_elem, fdl.Config):
        to_process.extend(fdl.ordered_arguments(param_elem).values())<|MERGE_RESOLUTION|>--- conflicted
+++ resolved
@@ -403,10 +403,7 @@
     # Internal quantization parameters.
     num_bits_act: int | None = None,
     use_symmetric_act: bool | None = None,
-<<<<<<< HEAD
-=======
     skip_transformers: list[str] | None = None,
->>>>>>> 2ebe1cf6
 ):
   """Find and quantize transformer.
 
@@ -460,11 +457,8 @@
       valid when weight_quant_only is false.
     use_symmetric_act: Use symmetric activation quantization.Only valid when
       weight_quant_only is false.
-<<<<<<< HEAD
-=======
     skip_transformers: If not None, will skip quantizing transformers with the
       name in this list.
->>>>>>> 2ebe1cf6
 
   Returns:
     A modifier that quantizes transformers when applied to a config.
@@ -510,10 +504,7 @@
               softmax_only=softmax_only,
               use_symmetric_act=use_symmetric_act,
               num_bits_act=num_bits_act,
-<<<<<<< HEAD
-=======
               skip_transformers=skip_transformers,
->>>>>>> 2ebe1cf6
           )
         return task_p
 
@@ -723,10 +714,7 @@
     # Internal quantization parameters.
     num_bits_act: int | None = None,
     use_symmetric_act: bool | None = None,
-<<<<<<< HEAD
-=======
     skip_transformers: list[str] | None = None,
->>>>>>> 2ebe1cf6
 ):
   """Sets quantization params for TransformerLm or TransformerEncoderDecoder.
 
@@ -774,11 +762,8 @@
       valid when weight_quant_only is false.
     use_symmetric_act: Use symmetric activation quantization. Only valid when
       weight_quant_only is false.
-<<<<<<< HEAD
-=======
     skip_transformers: If not None, will skip quantizing transformers with the
       name in this list.
->>>>>>> 2ebe1cf6
   """
   weight_quantization_params = WeightQuantizationParams(
       precision=num_bits,
